--- conflicted
+++ resolved
@@ -25,11 +25,7 @@
   matrix:
     - BUILD_TYPE=default
     - BUILD_TYPE=default-Werror
-<<<<<<< HEAD
-    - BUILD_TYPE=cmake
-=======
 #   - BUILD_TYPE=cmake
->>>>>>> eaa2416c
 #   - BUILD_TYPE=android
 #   - BUILD_TYPE=check-py
 
@@ -52,11 +48,7 @@
     packages:
     - asciidoc
     - xmlto
-<<<<<<< HEAD
 #   - libzmq3-dev
-=======
-    - libzmq3-dev
->>>>>>> eaa2416c
 #   - libczmq-dev
 #   - libmlm-dev
     - libmagic-dev
